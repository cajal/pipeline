--- conflicted
+++ resolved
@@ -34,9 +34,6 @@
     entrypoint:
       - python3 
       - /data/pipeline/python/scripts/populate-minion.py
-<<<<<<< HEAD
-  
-=======
 
 
   minion-gpu:
@@ -50,7 +47,6 @@
       - python3 
       - /data/pipeline/python/scripts/populate-minion_gpu.py
 
->>>>>>> dc65f4fe
   
   bash:
     image: ninai/pipeline:DLC2.0.5-GPU
