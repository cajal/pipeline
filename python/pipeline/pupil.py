--- conflicted
+++ resolved
@@ -499,12 +499,7 @@
                                 dict(key, frame_id=frame_id, contour=contour))
                         else:
                             frame.insert1(dict(key, frame_id=frame_id))
-<<<<<<< HEAD
-                        parameters.insert1(
-                            dict(key, **params), ignore_extra_fields=True)
-=======
                         parameters.insert1(dict(key, **params), ignore_extra_fields=True)
->>>>>>> 2bf49cd7
 
 
 @schema
@@ -573,7 +568,6 @@
 
         self.insert1(key)
         for ckey in tqdm(contours):
-<<<<<<< HEAD
             self.Ellipse().insert1(ckey, ignore_extra_fields=True)
 
 
@@ -1044,7 +1038,4 @@
                                  major_radius=fit_dict['ellipse_fit']['major_radius'],
                                  minor_radius=fit_dict['ellipse_fit']['minor_radius'],
                                  rotation_angle=fit_dict['ellipse_fit']['rotation_angle'],
-                                 visible_portion=fit_dict['ellipse_visible']['visible_portion']))
-=======
-            self.Ellipse().insert1(ckey, ignore_extra_fields=True)
->>>>>>> 2bf49cd7
+                                 visible_portion=fit_dict['ellipse_visible']['visible_portion']))