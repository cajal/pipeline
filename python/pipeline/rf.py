"""
This is a legacy schema that is no longer used in the unified pipeline.
"""

import warnings
import datajoint as dj
from pipeline.utils import ROIGrabber

schema = dj.schema('pipeline_rf', locals())
from . import utils
import numpy as np
import os

try:
    import cv2
except:
    warnings.warn("OpenCV is not installed. You won't be able to populate rf.Eye")


@schema
class Eye(dj.Imported):
    definition = ...

    @property
    def populated_from(self):
        return Scan()

    def unpopulated(self, path_prefix=''):
        """
        Returns all keys from Scan()*Session() that are not in Eye but have a video.


        :param path_prefix: prefix to the path to find the video (usually '/mnt/', but empty by default)
        """

        return (Scan() * Session()).project() &  [k for k in (Scan() * Session() - self).project('hd5_path','file_base','file_num').fetch.as_dict() if
                    os.path.exists("{hd5_path}/{file_base}{file_num}eyetracking.avi".format(**k))]

    def new_eye(self, key):
        p, f = (Session() & key).fetch1['hd5_path', 'file_base']
        n = (Scan() & key).fetch1['file_num']
        avi_path = r"{p}/{f}{n}eyetracking.avi".format(f=f, p=p, n=n)
        hdf_path = r"{p}/{f}{n}%d.h5".format(f=f, p=p, n=n)
        data = utils.read_video_hdf5(hdf_path)

        packet_length = data['analogPacketLen']
        dat_time, _, _ = utils.ts2sec(data['ts'], packet_length)
        eye_time, _, _ = utils.ts2sec(data['cam2ts'], packet_length)
        total_frames = len(eye_time)
        n_sample_frames = 10
        frame_idx = np.round(np.linspace(1, total_frames, n_sample_frames))

        cap = cv2.VideoCapture(avi_path)
        no_frames = int(cap.get(cv2.CAP_PROP_FRAME_COUNT))

        if total_frames != no_frames:
            warnings.warn("{total_frames} timestamps, but {no_frames}  movie frames.".format(total_frames=total_frames,
                                                                                             no_frames=no_frames))
            if total_frames > no_frames and total_frames and no_frames:
                total_frames = no_frames
                eye_time = eye_time[:total_frames]
                frame_idx = np.round(np.linspace(0, total_frames - 1, n_sample_frames)).astype(int)
            else:
                raise Exception('Can not reconcile frame count')
        frames = []
        for frame_pos in frame_idx:
            cap.set(cv2.CAP_PROP_POS_FRAMES, frame_pos)
            ret, frame = cap.read()
            frames.append(np.asarray(frame)[..., 0])
        frames = np.stack(frames, axis=2)
        return eye_time, frames

    def _make_tuples(self, key):
        pass

<<<<<<< HEAD
=======

>>>>>>> dbaf0cef
schema.spawn_missing_classes()<|MERGE_RESOLUTION|>--- conflicted
+++ resolved
@@ -73,8 +73,4 @@
     def _make_tuples(self, key):
         pass
 
-<<<<<<< HEAD
-=======
-
->>>>>>> dbaf0cef
 schema.spawn_missing_classes()