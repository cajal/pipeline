--- conflicted
+++ resolved
@@ -1047,18 +1047,9 @@
 
 @schema
 class ScanSet(dj.Computed):
-<<<<<<< HEAD
-    definition = """ # union of all masks in the same scan
-    -> ScanInfo
-    -> slice
-    -> channel
-    ---
-=======
     definition = """ # set of all units in the same scan
-
     -> ScanInfo
     -> shared.SegmentationMethod
->>>>>>> d48f8c88
     """
 
     def _job_key(self, key):
@@ -1069,10 +1060,6 @@
 
     @property
     def key_source(self):
-<<<<<<< HEAD
-        return ScanInfo() & Segmention()  & {'reso_version': CURRENT_VERSION}
-        return Segmentation() & {'reso_version': CURRENT_VERSION}
-=======
         return Fluorescence() & {'reso_version': CURRENT_VERSION}
 
     @property
@@ -1084,7 +1071,6 @@
         -> ScanSet
         -> Fluorescence
         """
->>>>>>> d48f8c88
 
     class Unit(dj.Part):
         definition = """ # single unit in the scan
@@ -1094,15 +1080,6 @@
         -> Fluorescence.Trace
         """
 
-<<<<<<< HEAD
-=======
-    # class Match(dj.Part) # MaskSet?
-    #    definition = """ # unit-mask pairs per scan
-    #    -> ScanSet.Unit
-    #    -> Fluorescence.Trace
-    #    """
-
->>>>>>> d48f8c88
     class UnitInfo(dj.Part):
         definition = """ # unit type and coordinates in x, y, z
 
