""" Schemas for resonant scanners."""
import datajoint as dj
from datajoint.jobs import key_hash
import matplotlib.pyplot as plt
import numpy as np
import scanreader
import gc

from . import experiment, notify, shared
from .utils import galvo_corrections, signal, quality, mask_classification
from .exceptions import PipelineException


schema = dj.schema('pipeline_reso', locals())
CURRENT_VERSION = 1


@schema
class Version(dj.Lookup):
    definition = """ # versions for the reso pipeline

    reso_version                    : smallint
    ---
    description = ''                : varchar(256)      # any notes on this version
    date = CURRENT_TIMESTAMP        : timestamp         # automatic
    """
    contents = [
        {'reso_version': 0, 'description': 'test'},
        {'reso_version': 1, 'description': 'first release'}
    ]


@schema
class ScanInfo(dj.Imported):
    definition = """ # master table with general data about the scans

    -> experiment.Scan
    -> Version                                  # reso version
    ---
    nslices                 : tinyint           # number of slices
    nchannels               : tinyint           # number of channels
    nframes                 : int               # number of recorded frames
    nframes_requested       : int               # number of requested frames (from header)
    px_height               : smallint          # lines per frame
    px_width                : smallint          # pixels per line
    um_height               : float             # height in microns
    um_width                : float             # width in microns
    x                       : float             # (um) center of scan in the motor coordinate system
    y                       : float             # (um) center of scan in the motor coordinate system
    fps                     : float             # (Hz) frames per second
    zoom                    : decimal(5,2)      # zoom factor
    bidirectional           : boolean           # true = bidirectional scanning
    usecs_per_line          : float             # microseconds per scan line
    fill_fraction           : float             # raster scan temporal fill fraction (see scanimage)
    """

    @property
    def key_source(self):
        rigs = [{'rig': '2P2'}, {'rig': '2P3'}, {'rig': '2P5'}]
        reso_sessions = (experiment.Session() & rigs)
        reso_scans = (experiment.Scan() - experiment.ScanIgnored()) & reso_sessions
        return reso_scans * (Version() & {'reso_version': CURRENT_VERSION})

    class Slice(dj.Part):
        definition = """ # slice-specific scan information

        -> ScanInfo
        -> shared.Slice
        ---
        z           : float             # (um) absolute depth with respect to the surface of the cortex
        """

    class QuantalSize(dj.Part):
        definition = """ # quantal size in images

        -> ScanInfo
        -> shared.Slice
        -> shared.Channel
        ---
        min_intensity               : int           # min value in movie
        max_intensity               : int           # max value in movie
        intensities                 : longblob      # intensities for fitting variances
        variances                   : longblob      # variances for each intensity
        quantal_size                : float         # variance slope, corresponds to quantal size
        zero_level                  : int           # level corresponding to zero (computed from variance dependence)
        quantal_frame               : longblob      # average frame expressed in quanta
        median_quantum_rate         : float         # median value in frame
        percentile95_quantum_rate   : float         # 95th percentile in frame
        """

        def _make_tuples(self, key, scan, slice_id, channel):
            # Create results tuple
            tuple_ = key.copy()
            tuple_['slice'] = slice_id + 1
            tuple_['channel'] = channel + 1

            # Compute quantal size
            middle_frame = int(np.floor(scan.num_frames / 2))
            frames = slice(max(middle_frame - 2000, 0), middle_frame + 2000)
            mini_scan = scan[slice_id, :, :, channel, frames]
            results = quality.compute_quantal_size(mini_scan)

            # Add results to tuple
            tuple_['min_intensity'] = results[0]
            tuple_['max_intensity'] = results[1]
            tuple_['intensities'] = results[2]
            tuple_['variances'] = results[3]
            tuple_['quantal_size'] = results[4]
            tuple_['zero_level'] = results[5]

            # Compute average frame rescaled with the quantal size
            mean_frame = np.mean(mini_scan, axis=-1)
            average_frame = (mean_frame - tuple_['zero_level']) / tuple_['quantal_size']
            tuple_['quantal_frame'] = average_frame
            tuple_['median_quantum_rate'] = np.median(average_frame)
            tuple_['percentile95_quantum_rate'] = np.percentile(average_frame, 95)

            # Insert
            self.insert1(tuple_)

    def _make_tuples(self, key):
        """ Read some scan parameters, compute FOV in microns and quantal size."""
        from decimal import Decimal

        # Read the scan
        print('Reading header...')
        scan_filename = (experiment.Scan() & key).local_filenames_as_wildcard
        scan = scanreader.read_scan(scan_filename, dtype=np.float32)

        # Get attributes
        tuple_ = key.copy()  # in case key is reused somewhere else
        tuple_['nslices'] = scan.num_fields
        tuple_['nchannels'] = scan.num_channels
        tuple_['nframes'] = scan.num_frames
        tuple_['nframes_requested'] = scan.num_requested_frames
        tuple_['px_height'] = scan.image_height
        tuple_['px_width'] = scan.image_width
        tuple_['x'] = scan.motor_position_at_zero[0]
        tuple_['y'] = scan.motor_position_at_zero[1]
        tuple_['fps'] = scan.fps
        tuple_['zoom'] = Decimal(str(scan.zoom))
        tuple_['bidirectional'] = scan.is_bidirectional
        tuple_['usecs_per_line'] = scan.seconds_per_line * 1e6
        tuple_['fill_fraction'] = scan.temporal_fill_fraction

        # Estimate height and width in microns using measured FOVs for similar setups
        fov_rel = (experiment.FOV() * experiment.Session() * experiment.Scan() & key
                   & 'session_date>=fov_ts')
        zooms = fov_rel.fetch('mag').astype(np.float32)  # zooms measured in same setup
        closest_zoom = zooms[np.argmin(np.abs(np.log(zooms / scan.zoom)))]

        dims = (fov_rel & 'ABS(mag - {}) < 1e-4'.format(closest_zoom)).fetch1('height', 'width')
        um_height, um_width = [float(um) * (closest_zoom / scan.zoom) for um in dims]
        tuple_['um_height'] = um_height * scan._y_angle_scale_factor
        tuple_['um_width'] = um_width * scan._x_angle_scale_factor

        # Insert in ScanInfo
        self.insert1(tuple_)

        # Insert slice information
        z_zero = (experiment.Scan() & key).fetch1('depth')  # true depth at ScanImage's 0
        for slice_id, z_slice in enumerate(scan.field_depths):
            ScanInfo.Slice().insert1({**key, 'slice': slice_id + 1, 'z': z_zero + z_slice})

        # Compute quantal size for all slice/channel combinations
        for slice_id in range(scan.num_fields):
            print('Computing quantal size for slice', slice_id + 1)
            for channel in range(scan.num_channels):
                ScanInfo.QuantalSize()._make_tuples(key, scan, slice_id, channel)

        self.notify(key)

    def notify(self, key):
        msg = 'ScanInfo for `{}` has been populated.'.format(key)
        (notify.SlackUser() & (experiment.Session() & key)).notify(msg)

    @property
    def microns_per_pixel(self):
        """ Returns an array with microns per pixel in height and width. """
        um_height, px_height, um_width, px_width = self.fetch1('um_height', 'px_height',
                                                               'um_width', 'px_width')
        return np.array([um_height / px_height, um_width / px_width])


@schema
class CorrectionChannel(dj.Manual):
    definition = """ # channel to use for raster and motion correction

    -> experiment.Scan
    -> shared.Slice
    ---
    -> shared.Channel
    """


@schema
class RasterCorrection(dj.Computed):
    definition = """ # raster correction for bidirectional resonant scans

    -> ScanInfo                         # animal_id, session, scan_idx, version
    -> CorrectionChannel                # animal_id, session, scan_idx, slice
    ---
    template            : longblob      # average frame from the middle of the movie
    raster_phase        : float         # difference between expected and recorded scan angle
    """

    @property
    def key_source(self):
        # Run make_tuples once per scan iff correction channel has been set for all slices
        scans = (ScanInfo() & CorrectionChannel()) - (ScanInfo.Slice() - CorrectionChannel())
        return scans & {'reso_version': CURRENT_VERSION}

    def _make_tuples(self, key):
        # Read the scan
        scan_filename = (experiment.Scan() & key).local_filenames_as_wildcard
        scan = scanreader.read_scan(scan_filename, dtype=np.float32)

        for slice_id in range(scan.num_fields):
            print('Computing raster correction for slice', slice_id + 1)

            # Select channel
            correction_channel = (CorrectionChannel() & key & {'slice': slice_id + 1})
            channel = correction_channel.fetch1('channel') - 1

            # Create results tuple
            tuple_ = key.copy()
            tuple_['slice'] = slice_id + 1

            # Create the template (an average frame from the middle of the scan)
            middle_frame = int(np.floor(scan.num_frames / 2))
            frames = slice(max(middle_frame - 1000, 0), middle_frame + 1000)
            mini_scan = scan[slice_id, :, :, channel, frames]
            template = np.mean(mini_scan, axis=-1)
            tuple_['template'] = template

            # Compute raster correction parameters
            if scan.is_bidirectional:
                tuple_['raster_phase'] = galvo_corrections.compute_raster_phase(template,
                                                                                scan.temporal_fill_fraction)
            else:
                tuple_['raster_phase'] = 0

            # Insert
            self.insert1(tuple_)

        self.notify(key)

    def notify(self, key):
        msg = 'RasterCorrection for `{}` has been populated.'.format(key)
        msg += '\nRaster phases: {}'.format((self & key).fetch('raster_phase'))
        (notify.SlackUser() & (experiment.Session() & key)).notify(msg)

    def get_correct_raster(self):
        """ Returns a function to perform raster correction on the scan. """
        raster_phase = self.fetch1('raster_phase')
        fill_fraction = (ScanInfo() & self).fetch1('fill_fraction')
        if raster_phase == 0:
            return lambda scan: scan.astype(np.float32, copy=False)
        else:
            return lambda scan: galvo_corrections.correct_raster(scan, raster_phase,
                                                                 fill_fraction)


@schema
class MotionCorrection(dj.Computed):
    definition = """ # motion correction for galvo scans

    -> RasterCorrection
    ---
    template                        : longblob      # image used as alignment template
    y_shifts                        : longblob      # (pixels) y motion correction shifts
    x_shifts                        : longblob      # (pixels) x motion correction shifts
    y_std                           : float         # (um) standard deviation of y shifts
    x_std                           : float         # (um) standard deviation of x shifts
    y_outlier_frames                : longblob      # mask with true for frames with high y shifts (already corrected)
    x_outlier_frames                : longblob      # mask with true for frames with high x shifts (already corrected)
    align_time=CURRENT_TIMESTAMP    : timestamp     # automatic
    """

    @property
    def key_source(self):
        # Run make_tuples once per scan iff RasterCorrection is done
        return ScanInfo() & RasterCorrection() & {'reso_version': CURRENT_VERSION}

    def _make_tuples(self, key):
        """Computes the motion shifts per frame needed to correct the scan."""
        from scipy import ndimage

        # Read the scan
        scan_filename = (experiment.Scan() & key).local_filenames_as_wildcard
        scan = scanreader.read_scan(scan_filename, dtype=np.float32)

        # Get some params
        um_height, px_height, um_width, px_width = \
            (ScanInfo() & key).fetch1('um_height', 'px_height', 'um_width', 'px_width')

        for slice_id in range(scan.num_fields):
            print('Correcting motion in slice', slice_id + 1)

            # Select channel
            correction_channel = (CorrectionChannel() & key & {'slice': slice_id + 1})
            channel = correction_channel.fetch1('channel') - 1

            # Create results tuple
            tuple_ = key.copy()
            tuple_['slice'] = slice_id + 1

            # Load scan (we discard some rows/cols to avoid edge artifacts)
            skip_rows = int(round(px_height * 0.10))
            skip_cols = int(round(px_width * 0.10))
            scan_ = scan[slice_id, skip_rows: -skip_rows, skip_cols: -skip_cols, channel, :]  # height x width x frames

            # Correct raster effects (needed for subpixel changes in y)
            correct_raster = (RasterCorrection() & key & {'slice': slice_id + 1}).get_correct_raster()
            scan_ = correct_raster(scan_)
            scan_ -= scan_.min()  # make nonnegative for fft

            # Create template
            middle_frame = int(np.floor(scan.num_frames / 2))
            mini_scan = scan_[:, :, max(middle_frame - 1000, 0): middle_frame + 1000]
            mini_scan = 2 * np.sqrt(mini_scan + 3 / 8)  # *
            template = np.mean(mini_scan, axis=-1)
            template = ndimage.gaussian_filter(template, 0.7)  # **
            tuple_['template'] = template
            # * Anscombe tranform to normalize noise, increase contrast and decrease outliers' leverage
            # ** Small amount of gaussian smoothing to get rid of high frequency noise

            # Compute smoothing window size
            size_in_ms = 300  # smooth over a 300 milliseconds window
            window_size = int(round(scan.fps * (size_in_ms / 1000)))  # in frames
            window_size += 1 if window_size % 2 == 0 else 0  # make odd

            # Get motion correction shifts
            results = galvo_corrections.compute_motion_shifts(scan_, template,
                                                              smoothing_window_size=window_size)
            y_shifts = results[0] - results[0].mean()  # center motions around zero
            x_shifts = results[1] - results[1].mean()
            tuple_['y_shifts'] = y_shifts
            tuple_['x_shifts'] = x_shifts
            tuple_['y_outlier_frames'] = results[2]
            tuple_['x_outlier_frames'] = results[3]
            tuple_['y_std'] = np.std(y_shifts)
            tuple_['x_std'] = np.std(x_shifts)

            # Free memory
            del scan_
            gc.collect()

            # Insert
            self.insert1(tuple_)

        self.notify(key, scan)

    def notify(self, key, scan):
        import seaborn as sns

        fps = (ScanInfo() & key).fetch1('fps')
        seconds = np.arange(scan.num_frames) / fps

        with sns.axes_style('white'):
            fig, axes = plt.subplots(scan.num_fields, 1, figsize=(15, 4 * scan.num_fields),
                                     sharey=True)
        axes = [axes] if scan.num_fields == 1 else axes # make list if single axis object
        for i in range(scan.num_fields):
            y_shifts, x_shifts = (self & key & {'slice': i + 1}).fetch1('y_shifts', 'x_shifts')
            axes[i].set_title('Shifts for slice {}'.format(i + 1))
            axes[i].plot(seconds, y_shifts, label='y shifts')
            axes[i].plot(seconds, x_shifts, label='x shifts')
            axes[i].set_ylabel('Pixels')
            axes[i].set_xlabel('Seconds')
            axes[i].legend()
        fig.tight_layout()
        img_filename = '/tmp/' + key_hash(key) + '.png'
        fig.savefig(img_filename)
        plt.close(fig)
        sns.reset_orig()

        msg = 'MotionCorrection for `{}` has been populated.'.format(key)
        (notify.SlackUser() & (experiment.Session() & key)).notify(msg, file=img_filename,
                                                                   file_title='motion shifts')

    def save_video(self, filename='galvo_corrections.mp4', channel=1, start_index=0,
                   seconds=30, dpi=250):
        """ Creates an animation video showing the original vs corrected scan.

        :param string filename: Output filename (path + filename)
        :param int channel: What channel from the scan to use. Starts at 1
        :param int start_index: Where in the scan to start the video.
        :param int seconds: How long in seconds should the animation run.
        :param int dpi: Dots per inch, controls the quality of the video.

        :returns Figure. You can call show() on it.
        :rtype: matplotlib.figure.Figure
        """
        # Get fps and total_num_frames
        fps = (ScanInfo() & self).fetch1('fps')
        num_video_frames = int(round(fps * seconds))
        stop_index = start_index + num_video_frames

        # Load the scan
        scan_filename = (experiment.Scan() & self).local_filenames_as_wildcard
        scan = scanreader.read_scan(scan_filename, dtype=np.float32)
        scan_ = scan[self.fetch1('slice') - 1, :, :, channel - 1, start_index: stop_index]
        original_scan = scan_.copy()

        # Correct the scan
        correct_raster = (RasterCorrection() & self.proj()).get_correct_raster()
        correct_motion = self.get_correct_motion()
        corrected_scan = correct_motion(correct_raster(scan_), slice(start_index, stop_index))

        # Create animation
        import matplotlib.animation as animation

        ## Set the figure
        fig, axes = plt.subplots(1, 2)

        axes[0].set_title('Original')
        im1 = axes[0].imshow(original_scan[:, :, 0], vmin=original_scan.min(),
                             vmax=original_scan.max())  # just a placeholder
        fig.colorbar(im1, ax=axes[0])
        axes[0].axis('off')

        axes[1].set_title('Corrected')
        im2 = axes[1].imshow(corrected_scan[:, :, 0], vmin=corrected_scan.min(),
                             vmax=corrected_scan.max())  # just a placeholder
        fig.colorbar(im2, ax=axes[1])
        axes[1].axis('off')

        ## Make the animation
        def update_img(i):
            im1.set_data(original_scan[:, :, i])
            im2.set_data(corrected_scan[:, :, i])

        video = animation.FuncAnimation(fig, update_img, corrected_scan.shape[2],
                                        interval=1000 / fps)

        # Save animation
        if not filename.endswith('.mp4'):
            filename += '.mp4'
        print('Saving video at:', filename)
        print('If this takes too long, stop it and call again with dpi <', dpi, '(default)')
        video.save(filename, dpi=dpi)

        return fig

    def get_correct_motion(self):
        """ Returns a function to perform motion correction on scans. """
        y_shifts, x_shifts = self.fetch1('y_shifts', 'x_shifts')
        xy_motion = np.stack([x_shifts, y_shifts])

        def my_lambda_function(scan, indices=None):
            if indices is None:
                return galvo_corrections.correct_motion(scan, xy_motion)
            else:
                return galvo_corrections.correct_motion(scan, xy_motion[:, indices])

        return my_lambda_function


@schema
class SummaryImages(dj.Computed):
    definition = """ # summary images for each slice and channel after corrections

    -> MotionCorrection
    -> shared.Channel
    ---
    average             : longblob          # l6-norm (across time) of each pixel
    correlation         : longblob          # (average) temporal correlation between each pixel and its eight neighbors
    """

    @property
    def key_source(self):
        # Run make_tuples once per scan iff MotionCorrection is done
        return ScanInfo() & MotionCorrection() & {'reso_version': CURRENT_VERSION}

    def _make_tuples(self, key):
        from .utils import correlation_image as ci

        # Read the scan
        scan_filename = (experiment.Scan() & key).local_filenames_as_wildcard
        scan = scanreader.read_scan(scan_filename, dtype=np.float32)

        for slice_id in range(scan.num_fields):
            print('Computing summary images for slice', slice_id + 1)

            # Get raster and motion correction functions
            correct_raster = (RasterCorrection() & key & {'slice': slice_id + 1}).get_correct_raster()
            correct_motion = (MotionCorrection() & key & {'slice': slice_id + 1}).get_correct_motion()

            for channel in range(scan.num_channels):
                tuple_ = key.copy()
                tuple_['slice'] = slice_id + 1
                tuple_['channel'] = channel + 1

                # Correct scan
                scan_ = scan[slice_id, :, :, channel, :]
                scan_ = correct_motion(correct_raster(scan_))
                scan_ -= scan_.min()  # make nonnegative for lp-norm

                # Compute and insert correlation image
                tuple_['correlation'] = ci.compute_correlation_image(scan_)

                # Compute and insert lp-norm of each pixel over time
                p = 6
                scan_ = np.power(scan_, p, out=scan_)  # in place
                tuple_['average'] = np.sum(scan_, axis=-1, dtype=np.float64) ** (1 / p)

                # Free memory
                del scan_
                gc.collect()

                # Insert
                self.insert1(tuple_)

            self.notify({**key, 'slice': slice_id + 1}, scan.num_channels)  # once per slice

    def notify(self, key, num_channels):
        import seaborn as sns

        with sns.axes_style('white'):
            fig, axes = plt.subplots(num_channels, 2, squeeze=False, figsize=(12, 5 * num_channels))
        for channel in range(num_channels):
            axes[channel, 0].set_ylabel('Channel {}'.format(channel + 1), size='large',
                                        rotation='horizontal', ha='right')
            for i, img_name in enumerate(['average', 'correlation']):
                axes[0, i].set_title(img_name.title(), va='top')
                axes[channel, i].set_xticklabels([])
                axes[channel, i].set_yticklabels([])
                image = (self & key & {'channel': channel + 1}).fetch1(img_name)
                axes[channel, i].matshow(image)
        fig.suptitle('Slice {}'.format(key['slice']))
        fig.tight_layout()
        img_filename = '/tmp/' + key_hash(key) + '.png'
        fig.savefig(img_filename)
        plt.close(fig)
        sns.reset_orig()

        msg = 'SummaryImages for `{}` has been populated.'.format(key)
        (notify.SlackUser() & (experiment.Session() & key)).notify(msg, file=img_filename,
                                                                   file_title='summary images')


@schema
class SegmentationTask(dj.Manual):
    definition = """ # defines the target of segmentation and the channel to use

    -> experiment.Scan
    -> shared.Slice
    -> shared.Channel
    -> shared.SegmentationMethod
    ---
    -> experiment.Compartment
    """

    def estimate_num_components(self):
        """ Estimates the number of components per slice using simple rules of thumb.

        For somatic scans, estimate number of neurons based on:
        (100x100x100)um^3 = 1e6 um^3 -> 1e2 neurons; (1x1x1)mm^3 = 1e9 um^3 -> 1e5 neurons

        For axonal/dendritic scans, just ten times our estimate of neurons.

        :returns: Number of components
        :rtype: int
        """

        # Get slice dimensions (in micrometers)
        scan = (ScanInfo() & self & {'reso_version': CURRENT_VERSION})
        slice_height, slice_width = scan.fetch1('um_height', 'um_width')
        slice_thickness = 10  # assumption
        slice_volume = slice_width * slice_height * slice_thickness

        # Estimate number of components
        compartment = self.fetch1('compartment')
        if compartment == 'soma':
            num_components = slice_volume * 0.0001
        elif compartment == 'axon':
            num_components = slice_volume * 0.001  # ten times as many neurons
        else:
            PipelineException("Compartment type '{}' not recognized".format(compartment))

        return int(round(num_components))

@schema
class DoNotSegment(dj.Manual):
    definition = """ # slice/channels that should not be segmented (used for web interface only)

    -> experiment.Scan
    -> shared.Slice
    -> shared.Channel
    """


@schema
class Segmentation(dj.Computed):
    definition = """ # Different mask segmentations.

    -> MotionCorrection         # animal_id, session, scan_idx, version, slice
    -> SegmentationTask         # animal_id, session, scan_idx, slice, channel, segmentation_method
    ---
    segmentation_time=CURRENT_TIMESTAMP     : timestamp     # automatic
    """

    @property
    def key_source(self):
        return MotionCorrection() * SegmentationTask() & {'reso_version': CURRENT_VERSION}

    class Mask(dj.Part):
        definition = """ # mask produced by segmentation.

        -> Segmentation
        mask_id         : smallint
        ---
        pixels          : longblob      # indices into the image in column major (Fortran) order
        weights         : longblob      # weights of the mask at the indices above
        """

        def get_mask_as_image(self):
            """ Return this mask as an image (2-d numpy array)."""
            # Get params
            pixels, weights = self.fetch('pixels', 'weights')
            image_height, image_width = (ScanInfo() & self).fetch1('px_height', 'px_width')

            # Reshape mask
            mask = Segmentation.reshape_masks(pixels, weights, image_height, image_width)

            return np.squeeze(mask)

    class Manual(dj.Part):
        definition = """ # masks created manually

        -> Segmentation
        """

        def _make_tuples(self, key):
            print('Warning: Manual segmentation is not implemented in Python.')
            # Copy any masks (and MaskClassification) that were there before
            # Delete key from Segmentation (this is needed for trace and ScanSet and Activity computation to restart when things are added)
            # Show GUI with the current masks
            # User modifies it somehow to produce the new set of masks
            # Insert info in Segmentation -> Segmentation.Manual -> Segmentation.Mask -> MaskClassification -> MaskClassification.Type

    class CNMF(dj.Part):
        definition = """ # source extraction using constrained non-negative matrix factorization

        -> Segmentation
        ---
        params              : varchar(1024)     # parameters send to CNMF as JSON array
        """

        def _make_tuples(self, key):
            """ Use CNMF to extract masks and traces.

            See caiman_interface.extract_masks for explanation of parameters
            """
            from .utils import caiman_interface as cmn
            import json

            print('')
            print('*' * 85)
            print('Processing {}'.format(key))

            # Load scan
            channel = key['channel'] - 1
            slice_id = key['slice'] - 1
            scan_filename = (experiment.Scan() & key).local_filenames_as_wildcard
            scan = scanreader.read_scan(scan_filename, dtype=np.float32)
            scan_ = scan[slice_id, :, :, channel, :]

            # Correct scan
            print('Correcting scan...')
            correct_raster = (RasterCorrection() & key).get_correct_raster()
            correct_motion = (MotionCorrection() & key).get_correct_motion()
            scan_ = correct_motion(correct_raster(scan_))
            scan_ -= scan_.min()  # make nonnegative for caiman

            # Set CNMF parameters
            ## Estimate number of components per slice and soma radius in pixels
            num_components = (SegmentationTask() & key).estimate_num_components()
            soma_radius_in_pixels = 7 / (ScanInfo() & key).microns_per_pixel  # assumption: radius is 7 microns

            ## Set general parameters
            kwargs = {}
            kwargs['num_components'] = num_components
            kwargs['merge_threshold'] = 0.8

            ## Set performance/execution parameters (heuristically), decrease if memory overflows
            kwargs['num_processes'] = 12  # Set to None for all cores available
            kwargs['num_pixels_per_process'] = 10000

            ## Set params specific to somatic or axonal/dendritic scans
            target = (SegmentationTask() & key).fetch1('compartment')
            if target == 'soma':
                kwargs['init_method'] = 'greedy_roi'
                kwargs['soma_radius'] = tuple(soma_radius_in_pixels)
                kwargs['num_background_components'] = 4
                kwargs['init_on_patches'] = False
            else:  # axons/dendrites
                kwargs['init_method'] = 'sparse_nmf'
                kwargs['snmf_alpha'] = 500  # 10^2 to 10^3.5 is a good range
                kwargs['num_background_components'] = 1
                kwargs['init_on_patches'] = True

            ## Set params specific to initialization on patches
            if kwargs['init_on_patches']:
                kwargs['patch_downsampling_factor'] = 4
                kwargs['proportion_patch_overlap'] = 0.2

            # Extract traces
            print('Extracting masks and traces (cnmf)...')
            cnmf_result = cmn.extract_masks(scan_, **kwargs)
            (masks, traces, background_masks, background_traces, raw_traces) = cnmf_result

            # Insert CNMF results
            print('Inserting masks, background components and traces...')

            ## Insert in CNMF, Segmentation and Fluorescence
            Segmentation().insert1(key)
            Segmentation.CNMF().insert1({**key, 'params': json.dumps(kwargs)})
            Fluorescence().insert1(key)  # we also insert traces

            ## Insert background components
            Segmentation.CNMFBackground().insert1({**key, 'masks': background_masks,
                                                   'activity': background_traces})

            ## Insert masks and traces (masks in Matlab format)
            num_masks = masks.shape[-1]
            masks = masks.reshape(-1, num_masks, order='F').T  # [num_masks x num_pixels] in F order
            for mask_id, mask, trace in zip(range(1, num_masks + 1), masks, raw_traces):
                mask_pixels = np.where(mask)[0]
                mask_weights = mask[mask_pixels]
                mask_pixels += 1  # matlab indices start at 1
                Segmentation.Mask().insert1({**key, 'mask_id': mask_id, 'pixels': mask_pixels,
                                             'weights': mask_weights})

                Fluorescence.Trace().insert1({**key, 'mask_id': mask_id, 'trace': trace})

            Segmentation().notify(key)

        def save_video(self, filename='cnmf_results.mp4', start_index=0, seconds=30,
                       dpi=250, first_n=None):
            """ Creates an animation video showing the results of CNMF.

            :param string filename: Output filename (path + filename)
            :param int start_index: Where in the scan to start the video.
            :param int seconds: How long in seconds should the animation run.
            :param int dpi: Dots per inch, controls the quality of the video.
            :param int first_n: Draw only the first n components.

            :returns Figure. You can call show() on it.
            :rtype: matplotlib.figure.Figure
            """
            # Get fps and calculate total number of frames
            fps = (ScanInfo() & self).fetch1('fps')
            num_video_frames = int(round(fps * seconds))
            stop_index = start_index + num_video_frames

            # Load the scan
            channel = self.fetch1('channel') - 1
            slice_id = self.fetch1('slice') - 1
            scan_filename = (experiment.Scan() & self).local_filenames_as_wildcard
            scan = scanreader.read_scan(scan_filename, dtype=np.float32)
            scan_ = scan[slice_id, :, :, channel, start_index: stop_index]

            # Correct the scan
            correct_raster = (RasterCorrection() & self).get_correct_raster()
            correct_motion = (MotionCorrection() & self).get_correct_motion()
            scan_ = correct_motion(correct_raster(scan_), slice(start_index, stop_index))

            # Get scan dimensions
            image_height, image_width, _ = scan_.shape
            num_pixels = image_height * image_width

            # Get masks and traces
            masks = (Segmentation() & self).get_all_masks()
            traces = (Fluorescence() & self).get_all_traces()  # always there for CNMF
            background_masks, background_traces = (Segmentation.CNMFBackground() &
                                                   self).fetch1('masks', 'activity')

            # Select first n components
            if first_n is not None:
                masks = masks[:, :, :first_n]
                traces = traces[:first_n, :]

            # Drop frames that won't be displayed
            traces = traces[:, start_index: stop_index]
            background_traces = background_traces[:, start_index: stop_index]

            # Create movies
            extracted = np.dot(masks.reshape(num_pixels, -1), traces)
            extracted = extracted.reshape(image_height, image_width, -1)
            background = np.dot(background_masks.reshape(num_pixels, -1), background_traces)
            background = background.reshape(image_height, image_width, -1)
            residual = scan_ - extracted - background

            # Create animation
            import matplotlib.animation as animation

            ## Set the figure
            fig, axes = plt.subplots(2, 2)

            axes[0, 0].set_title('Original (Y)')
            im1 = axes[0, 0].imshow(scan_[:, :, 0], vmin=scan_.min(), vmax=scan_.max())  # just a placeholder
            fig.colorbar(im1, ax=axes[0, 0])

            axes[0, 1].set_title('Extracted (A*C)')
            im2 = axes[0, 1].imshow(extracted[:, :, 0], vmin=extracted.min(), vmax=extracted.max())
            fig.colorbar(im2, ax=axes[0, 1])

            axes[1, 0].set_title('Background (B*F)')
            im3 = axes[1, 0].imshow(background[:, :, 0], vmin=background.min(),
                                    vmax=background.max())
            fig.colorbar(im3, ax=axes[1, 0])

            axes[1, 1].set_title('Residual (Y - A*C - B*F)')
            im4 = axes[1, 1].imshow(residual[:, :, 0], vmin=residual.min(), vmax=residual.max())
            fig.colorbar(im4, ax=axes[1, 1])

            for ax in axes.ravel():
                ax.axis('off')

            ## Make the animation
            def update_img(i):
                im1.set_data(scan_[:, :, i])
                im2.set_data(extracted[:, :, i])
                im3.set_data(background[:, :, i])
                im4.set_data(residual[:, :, i])

            video = animation.FuncAnimation(fig, update_img, scan_.shape[2],
                                            interval=1000 / fps)

            # Save animation
            if not filename.endswith('.mp4'):
                filename += '.mp4'
            print('Saving video at:', filename)
            print('If this takes too long, stop it and call again with dpi <', dpi, '(default)')
            video.save(filename, dpi=dpi)

            return fig

    class CNMFBackground(dj.Part):
        definition = """ # inferred background components

        -> Segmentation.CNMF
        ---
        masks               : longblob      # array (im_height x im_width x num_background_components)
        activity            : longblob      # array (num_background_components x timesteps)
        """

    def _make_tuples(self, key):
        # Create masks
        if key['segmentation_method'] == 1:  # manual
            Segmentation.Manual()._make_tuples(key)
        elif key['segmentation_method'] == 2:  # nmf
            Segmentation.CNMF()._make_tuples(key)
        else:
            msg = 'Unrecognized segmentation method {}'.format(key['segmentation_method'])
            raise PipelineException(msg)

    def notify(self, key):
        fig = (Segmentation() & key).plot_masks()
        img_filename = '/tmp/' + key_hash(key) + '.png'
        fig.savefig(img_filename)
        plt.close(fig)

        msg = 'Segmentation for `{}` has been populated.'.format(key)
        (notify.SlackUser() & (experiment.Session() & key)).notify(msg, file=img_filename,
                                                                   file_title='mask contours')

    @staticmethod
    def reshape_masks(mask_pixels, mask_weights, image_height, image_width):
        """ Reshape masks into an image_height x image_width x num_masks array."""
        masks = np.zeros([image_height, image_width, len(mask_pixels)])

        # Reshape each mask
        for i, (mp, mw) in enumerate(zip(mask_pixels, mask_weights)):
            mask_as_vector = np.zeros(image_height * image_width)
            mask_as_vector[np.squeeze(mp - 1).astype(int)] = np.squeeze(mw)
            masks[:, :, i] = mask_as_vector.reshape(image_height, image_width, order='F')

        return masks

    def get_all_masks(self):
        """Returns an image_height x image_width x num_masks matrix with all masks."""
        mask_rel = (Segmentation.Mask() & self)

        # Get masks
        image_height, image_width = (ScanInfo() & self).fetch1('px_height', 'px_width')
        mask_pixels, mask_weights = mask_rel.fetch('pixels', 'weights', order_by='mask_id')

        # Reshape masks
        masks = Segmentation.reshape_masks(mask_pixels, mask_weights, image_height, image_width)

        return masks

    def plot_masks(self, first_n=None):
        """ Draw contours of masks over the correlation image (if available).

        :param first_n: Number of masks to plot. None for all.

        :returns Figure. You can call show() on it.
        :rtype: matplotlib.figure.Figure
        """
        from .utils import caiman_interface as cmn

        # Get masks
        masks = self.get_all_masks()
        if first_n is not None:
            masks = masks[:, :, :first_n]

        # Get correlation image if defined, black background otherwise.
        image_rel = SummaryImages() & self
        if image_rel:
            background_image = image_rel.fetch1('correlation')
        else:
            background_image = np.zeros(masks.shape[:-1])

        # Draw contours
        image_height, image_width = background_image.shape
        figsize = np.array([image_width, image_height]) / min(image_height, image_width)
        fig = plt.figure(figsize=figsize * 7)
        cmn.plot_masks(masks, background_image)

        return fig


@schema
class Fluorescence(dj.Computed):
    definition = """  # fluorescence traces before spike extraction or filtering

    -> Segmentation   # animal_id, session, scan_idx, reso_version, slice, channel, segmentation_method
    """

    @property
    def key_source(self):
        return Segmentation() & {'reso_version': CURRENT_VERSION}

    class Trace(dj.Part):
        definition = """

        -> Fluorescence
        -> Segmentation.Mask
        ---
        trace                   : longblob
        """

    def _make_tuples(self, key):
        # Load scan
        print('Loading scan...')
        slice_id = key['slice'] - 1
        channel = key['channel'] - 1
        scan_filename = (experiment.Scan() & key).local_filenames_as_wildcard
        scan = scanreader.read_scan(scan_filename, dtype=np.float32)
        scan_ = scan[slice_id, :, :, channel, :]

        # Correct the scan
        print('Correcting scan...')
        correct_raster = (RasterCorrection() & key).get_correct_raster()
        correct_motion = (MotionCorrection() & key).get_correct_motion()
        scan_ = correct_motion(correct_raster(scan_))

        # Get masks
        print('Creating fluorescence traces...')
        mask_ids, pixels, weights = (Segmentation.Mask() & key).fetch('mask_id', 'pixels', 'weights')
        masks = Segmentation.reshape_masks(pixels, weights, scan.image_height, scan.image_width)
        masks = masks.transpose([2, 0, 1])

        self.insert1(key)
        for mask_id, mask in zip(mask_ids, masks):
            trace = np.average(scan_.reshape(-1, scan.num_frames), weights=mask.ravel(),
                               axis=0)

            Fluorescence.Trace().insert1({**key, 'mask_id': mask_id, 'trace': trace})

        self.notify(key)

    def notify(self, key):
        fig = plt.figure(figsize=(15, 4))
        plt.plot((Fluorescence() & key).get_all_traces().T)
        img_filename = '/tmp/' + key_hash(key) + '.png'
        fig.savefig(img_filename)
        plt.close(fig)

        msg = 'Fluorescence.Trace for `{}` has been populated.'.format(key)
        (notify.SlackUser() & (experiment.Session() & key)).notify(msg, file=img_filename,
                                                                   file_title='calcium traces')

    def get_all_traces(self):
        """ Returns a num_traces x num_timesteps matrix with all traces."""
        traces = (Fluorescence.Trace() & self).fetch('trace', order_by='mask_id')
        return np.array([x.squeeze() for x in traces])


@schema
class MaskClassification(dj.Computed):
    definition = """ # classification of segmented masks.

    -> Segmentation                     # animal_id, session, scan_idx, reso_version, slice, channel, segmentation_method
    -> SummaryImages                    # animal_id, session, scan_idx, reso_version, slice, channel
    -> shared.ClassificationMethod
    ---
    classif_time=CURRENT_TIMESTAMP    : timestamp     # automatic
    """

    @property
    def key_source(self):
        return (Segmentation() * SummaryImages() * shared.ClassificationMethod() &
                {'reso_version': CURRENT_VERSION})

    class Type(dj.Part):
        definition = """

        -> MaskClassification
        -> Segmentation.Mask
        ---
        -> shared.MaskType
        """

    def _make_tuples(self, key):
        # Get masks
        image_height, image_width = (ScanInfo() & key).fetch1('px_height', 'px_width')
        mask_ids, pixels, weights = (Segmentation.Mask() & key).fetch('mask_id', 'pixels', 'weights')
        masks = Segmentation.reshape_masks(pixels, weights, image_height, image_width)
        masks = masks.transpose([2, 0, 1])  # num_masks, image_height, image_width

        # Classify masks
        if key['classification_method'] == 1:  # manual
            template = (SummaryImages() & key).fetch1('correlation')
            mask_types = mask_classification.classify_manual(masks, template)
        elif key['classification_method'] == 2:  # cnn
            raise PipelineException('Convnet not yet implemented.')
            # template = (SummaryImages() & key).fetch1('correlation')
            # mask_types = mask_classification.classify_cnn(masks, template)
        else:
            msg = 'Unrecognized classification method {}'.format(key['classification_method'])
            raise PipelineException(msg)

        print('Generated types:', mask_types)

        # Insert results
        self.insert1(key)
        for mask_id, mask_type in zip(mask_ids, mask_types):
            MaskClassification.Type().insert1({**key, 'mask_id': mask_id, 'type': mask_type})




@schema
class ScanSet(dj.Computed):
    definition = """ # set of all units in the same scan
<<<<<<< HEAD
    -> ScanInfo
    -> shared.SegmentationMethod
=======

    -> Fluorescence                 # processing done per slice
>>>>>>> d2c63f98
    """

    def _job_key(self, key):
        """
        modify job key to reserve the entire scan.
        """
        return {k: v for k, v in key.items() if k not in ['slice', 'channel']}

    @property
    def key_source(self):
        return Fluorescence() & {'reso_version': CURRENT_VERSION}

    class Unit(dj.Part):
        definition = """ # single unit in the scan

        -> ScanInfo
        -> shared.SegmentationMethod
        unit_id                 : int           # unique per scan & segmentation method
        ---
        -> ScanSet                              # for it to act as a part table of ScanSet
        -> Fluorescence.Trace
        """

    class UnitInfo(dj.Part):
        definition = """ # unit type and coordinates in x, y, z

        -> ScanSet.Unit
        ---
        -> shared.MaskType                  # type of the unit
        um_x                : smallint      # x-coordinate of centroid in motor coordinate system
        um_y                : smallint      # y-coordinate of centroid in motor coordinate system
        um_z                : smallint      # z-coordinate of mask relative to surface of the cortex
        px_x                : smallint      # x-coordinate of centroid in the frame
        px_y                : smallint      # y-coordinate of centroid in the frame
        """

    def job_key(self, key):
        # Force reservation key to be per scan so diff slices are not run in parallel
        return {k: v for k, v in key.items() if k not in ['slice', 'channel']}

    def _make_tuples(self, key):
        from pipeline.utils import caiman_interface as cmn

        # Get masks
        image_height, image_width = (ScanInfo() & key).fetch1('px_height', 'px_width')
        mask_ids, pixels, weights = (Segmentation.Mask() & key).fetch('mask_id', 'pixels', 'weights')
        masks = Segmentation.reshape_masks(pixels, weights, image_height, image_width)

        # Compute units' coordinates
        px_center = [image_height / 2, image_width / 2]
        um_center = (ScanInfo() & key).fetch1('y', 'x')
        um_z = (ScanInfo.Slice() & key).fetch1('z')
        px_centroids = cmn.get_centroids(masks)
        um_centroids = um_center + (px_centroids - px_center) * (ScanInfo() & key).microns_per_pixel

        # Get type from MaskClassification if available, else SegmentationTask
        if MaskClassification() & key:
            ids, types = (MaskClassification.Type() & key).fetch('mask_id', 'type')
            get_type = lambda mask_id: types[ids == mask_id].item()
        else:
            mask_type = (SegmentationTask() & key).fetch1('compartment')
            get_type = lambda mask_id: mask_type

        # Get next unit_id for scan
        unit_rel = (ScanSet.Unit().proj() & key)
        unit_id = np.max(unit_rel.fetch('unit_id')) + 1 if unit_rel else 1

        # Insert in ScanSet
        self.insert1(key)

        # Insert units
        unit_ids = range(unit_id, unit_id + len(mask_ids) + 1)
        for unit_id, mask_id, (um_y, um_x), (px_y, px_x) in zip(unit_ids, mask_ids,
                                                                um_centroids, px_centroids):
            ScanSet.Unit().insert1({**key, 'unit_id': unit_id, 'mask_id': mask_id})

            unit_info = {**key, 'unit_id': unit_id, 'type': get_type(mask_id), 'um_x': um_x,
                         'um_y': um_y, 'um_z': um_z, 'px_x': px_x, 'px_y': px_y}
            ScanSet.UnitInfo().insert1(unit_info, ignore_extra_fields=True)

        self.notify(key)

    def notify(self, key):
        fig = (ScanSet() & key).plot_centroids()
        img_filename = '/tmp/' + key_hash(key) + '.png'
        fig.savefig(img_filename)
        plt.close(fig)

        msg = 'ScanSet for `{}` has been populated.'.format(key)
        (notify.SlackUser() & (experiment.Session() & key)).notify(msg, file=img_filename,
                                                                   file_title='unit centroids')

    def plot_centroids(self, first_n=None):
        """ Draw masks centroids over the correlation image. Works on a single slice/channel

        :param first_n: Number of masks to plot. None for all

        :returns Figure. You can call show() on it.
        :rtype: matplotlib.figure.Figure
        """
        # Get centroids
        centroids = self.get_all_centroids(centroid_type='px')
        if first_n is not None:
            centroids = centroids[:, :first_n]  # select first n components

        # Get correlation image if defined, black background otherwise.
        image_rel = SummaryImages() & self
        if image_rel:
            background_image = image_rel.fetch1('correlation')
        else:
            image_height, image_width = (ScanInfo() & self).fetch1('px_height', 'px_width')
            background_image = np.zeros([image_height, image_width])

        # Plot centroids
        image_height, image_width = background_image.shape
        figsize = np.array([image_width, image_height]) / min(image_height, image_width)
        fig = plt.figure(figsize=figsize * 7)
        plt.imshow(background_image)
        plt.plot(centroids[:, 0], centroids[:, 1], 'ow', markersize=3)

        return fig

    def plot_centroids3d(self):
        """ Plots the centroids of all units in the motor coordinate system (in microns)

        :returns Figure. You can call show() on it.
        :rtype: matplotlib.figure.Figure
        """
        from mpl_toolkits.mplot3d import Axes3D

        # Get centroids
        centroids = self.get_all_centroids()

        # Plot
        # TODO: Add different colors for different types, correlation image as 2-d planes
        # masks from diff channels with diff colors.
        fig = plt.figure()
        ax = fig.add_subplot(111, projection='3d')
        ax.scatter(centroids[:, 0], centroids[:, 1], centroids[:, 2])
        ax.invert_zaxis()
        ax.set_xlabel('x (um)')
        ax.set_ylabel('y (um)')
        ax.set_zlabel('z (um)')

        return fig

    def get_all_centroids(self, centroid_type='um'):
        """ Returns the centroids for all units in the scan. Could also be limited by slice.

        Centroid type is either 'um' or 'px':
            'um': Array (num_units x 3) with x, y, z in motor coordinate system (microns).
            'px': Array (num_units x 2) with x, y pixel coordinates.
        """
        units_rel = ScanSet.UnitInfo() & (ScanSet.Unit() & self)
        if centroid_type == 'um':
            xs, ys, zs = units_rel.fetch('um_x', 'um_y', 'um_z', order_by='unit_id')
            centroids = np.stack([xs, ys, zs], axis=1)
        else:
            xs, ys = units_rel.fetch('px_x', 'px_y', order_by='unit_id')
            centroids = np.stack([xs, ys], axis=1)
        return centroids


@schema
class Activity(dj.Computed):
    definition = """ # activity inferred from fluorescence traces

    -> ScanSet                                        # processing done per slice
    -> shared.SpikeMethod
    ---
    activity_time=CURRENT_TIMESTAMP   : timestamp     # automatic
    """

    @property
    def key_source(self):
        return ScanSet() * shared.SpikeMethod() & {'reso_version': CURRENT_VERSION}

    class Trace(dj.Part):
        definition = """ # deconvolved calcium acitivity

        -> ScanSet.Unit
        -> shared.SpikeMethod
        ---
        -> Activity                             # for it to act as part table of Activity
        trace               : longblob
        """

    class ARCoefficients(dj.Part):
        definition = """ # fitted parameters for the autoregressive process (nmf deconvolution)

        -> Activity.Trace
        ---
        g                   : blob          # g1, g2, ... coefficients for the AR process
        """

    def _make_tuples(self, key):
        print('Creating activity traces for', key)

        # Get fluorescence
        fps = (ScanInfo() & key).fetch1('fps')
        unit_ids, traces = (Fluorescence.Trace() * (ScanSet.Unit() & key)).fetch('unit_id', 'trace')
        full_traces = [signal.fill_nans(np.squeeze(trace).copy()) for trace in traces]

        # Insert in Activity
        self.insert1(key)
        if key['spike_method'] == 2:  # oopsie
            import pyfnnd  # Install from https://github.com/cajal/PyFNND.git

            for unit_id, trace in zip(unit_ids, full_traces):
                spike_trace = pyfnnd.deconvolve(trace, dt=1 / fps)[0]
                Activity.Trace().insert1({**key, 'unit_id': unit_id, 'trace': spike_trace})

        elif key['spike_method'] == 3:  # stm
            import c2s  # Install from https://github.com/lucastheis/c2s

            for unit_id, trace in zip(unit_ids, full_traces):
                start = signal.notnan(trace)
                end = signal.notnan(trace, len(trace) - 1, increment=-1)
                trace_dict = {'calcium': np.atleast_2d(trace[start:end + 1]), 'fps': fps}

                data = c2s.predict(c2s.preprocess([trace_dict], fps=fps), verbosity=0)
                spike_trace = np.squeeze(data[0].pop('predictions'))

                Activity.Trace().insert1({**key, 'unit_id': unit_id, 'trace': spike_trace})

        elif key['spike_method'] == 5:  # nmf
            from pipeline.utils import caiman_interface as cmn

            for unit_id, trace in zip(unit_ids, full_traces):
                spike_trace, ar_coeffs = cmn.deconvolve(trace)
                Activity.Trace().insert1({**key, 'unit_id': unit_id, 'trace': spike_trace})
                Activity.ARCoefficients().insert1({**key, 'unit_id': unit_id, 'g': ar_coeffs},
                                                  ignore_extra_fields=True)
        else:
            msg = 'Unrecognized spike method {}'.format(key['spike_method'])
            raise PipelineException(msg)

        self.notify(key)

    def notify(self, key):
        fig = plt.figure(figsize=(15, 4))
        plt.plot((Activity() & key).get_all_spikes().T)
        img_filename = '/tmp/' + key_hash(key) + '.png'
        fig.savefig(img_filename)
        plt.close(fig)

        msg = 'Activity.Trace for `{}` has been populated.'.format(key)
        (notify.SlackUser() & (experiment.Session() & key)).notify(msg, file=img_filename,
                                                                   file_title='spike traces')

    def plot_impulse_responses(self, num_timepoints=100):
        """ Plots the impulse response functions for all traces.

        :param int num_timepoints: The number of points after impulse to use for plotting.

        :returns Figure. You can call show() on it.
        :rtype: matplotlib.figure.Figure
        """
        ar_rel = Activity.ARCoefficients() & (Activity.Trace() & self)
        if ar_rel:  # if an AR model was used
            # Get some params
            fps = (ScanInfo() & self).fetch1('fps')
            ar_coeffs = ar_rel.fetch('g')

            # Define the figure
            fig = plt.figure()
            x_axis = np.arange(num_timepoints) / fps  # make it seconds

            # Over each trace
            for g in ar_coeffs:
                AR_order = len(g)

                # Calculate impulse response function
                irf = np.zeros(num_timepoints)
                irf[0] = 1  # initial spike
                for i in range(1, num_timepoints):
                    if i <= AR_order:  # start of the array needs special care
                        irf[i] = np.sum(g[:i] * irf[i - 1:: -1])
                    else:
                        irf[i] = np.sum(g * irf[i - 1: i - AR_order - 1: -1])

                # Plot
                plt.plot(x_axis, irf)
                plt.xlabel('Seconds')

            return fig

    def get_all_spikes(self):
        """ Returns a num_traces x num_timesteps matrix with all spikes."""
        spikes = (Activity.Trace() & self).fetch('trace', order_by='unit_id')
        return np.array([x.squeeze() for x in spikes])


@schema
class ScanDone(dj.Computed):
    definition = """ # scans that are fully processed (updated every time a slice is added)

    -> ScanInfo
    -> shared.SegmentationMethod
    -> shared.SpikeMethod
    """

    @property
    def key_source(self):
        return Activity() & {'reso_version': CURRENT_VERSION}

    @property
    def target(self):
        return ScanDone.Partial() # trigger make_tuples for slices in Activity that aren't in ScanDone.Partial

    class Partial(dj.Part):
        definition = """ # slices that have been processed in the current scan

        -> ScanDone
        -> Activity
        """

    def _make_tuples(self, key):
        scan_key = {k: v for k, v in key.items() if k not in ['slice', 'channel']}

        # Delete current ScanDone entry
        with dj.config(safemode=False):
            (ScanDone() & scan_key).delete()

        # Reinsert in ScanDone
        self.insert1(scan_key)

        # Insert all processed slices in Partial
        ScanDone.Partial().insert((Activity() & scan_key).proj())

        self.notify(scan_key)

    def notify(self, key):
        msg = 'ScanDone for `{}` has been populated.'.format(key)
        (notify.SlackUser() & (experiment.Session() & key)).notify(msg)


schema.spawn_missing_classes()<|MERGE_RESOLUTION|>--- conflicted
+++ resolved
@@ -1048,13 +1048,7 @@
 @schema
 class ScanSet(dj.Computed):
     definition = """ # set of all units in the same scan
-<<<<<<< HEAD
-    -> ScanInfo
-    -> shared.SegmentationMethod
-=======
-
     -> Fluorescence                 # processing done per slice
->>>>>>> d2c63f98
     """
 
     def _job_key(self, key):
