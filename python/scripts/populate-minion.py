#!/usr/local/bin/python3
from pipeline import experiment, reso, meso, fuse, stack, pupil, treadmill, posture
from stimulus import stimulus
from stimline import tune

# # Scans
# for priority in range(120, -130, -10):  # highest to lowest priority
#     next_scans = (experiment.AutoProcessing() & 'priority > {}'.format(priority) &
#                   (experiment.Scan() & 'scan_ts > "2019-01-01 00:00:00"'))

next_scans = (experiment.AutoProcessing  &
              (experiment.Scan & 'scan_ts > "2019-01-01 00:00:00"'))

# stimulus
stimulus.Sync.populate(next_scans, reserve_jobs=True, suppress_errors=True)
stimulus.BehaviorSync.populate(next_scans, reserve_jobs=True, suppress_errors=True)

# treadmill, pupil, posture
treadmill.Treadmill.populate(next_scans, reserve_jobs=True, suppress_errors=True)
pupil.Eye.populate(next_scans, reserve_jobs=True, suppress_errors=True)
pupil.FittedPupil.populate(next_scans, reserve_jobs=True, suppress_errors=True)
posture.Posture.populate(next_scans, reserve_jobs=True, suppress_errors=True)

# stack
stack.StackInfo.populate(stack.CorrectionChannel, reserve_jobs=True, suppress_errors=True)
stack.Quality.populate(reserve_jobs=True, suppress_errors=True)
stack.RasterCorrection.populate(reserve_jobs=True, suppress_errors=True)
stack.MotionCorrection.populate(reserve_jobs=True, suppress_errors=True)
stack.Stitching.populate(reserve_jobs=True, suppress_errors=True)
stack.CorrectedStack.populate(reserve_jobs=True, suppress_errors=True)

# reso/meso
for pipe in [reso, meso]:
    pipe.ScanInfo.populate(next_scans, reserve_jobs=True, suppress_errors=True)
    pipe.Quality.populate(next_scans, reserve_jobs=True, suppress_errors=True)
    pipe.RasterCorrection.populate(next_scans, reserve_jobs=True, suppress_errors=True)
    pipe.MotionCorrection.populate(next_scans, reserve_jobs=True, suppress_errors=True)
    pipe.SummaryImages.populate(next_scans, reserve_jobs=True, suppress_errors=True)
    pipe.Segmentation.populate(next_scans, reserve_jobs=True, suppress_errors=True)
    pipe.Fluorescence.populate(next_scans, reserve_jobs=True, suppress_errors=True)
    pipe.MaskClassification.populate(next_scans, {'classification_method': 2},
                                     reserve_jobs=True, suppress_errors=True)
    pipe.ScanSet.populate(next_scans, reserve_jobs=True, suppress_errors=True)
    pipe.Activity.populate(next_scans, {'spike_method': 5}, reserve_jobs=True,
                           suppress_errors=True)
    full_scans = (pipe.ScanInfo.proj() & pipe.Activity) - (pipe.ScanInfo.Field -
                                                           pipe.Activity)
    pipe.ScanDone.populate(full_scans & next_scans, reserve_jobs=True,
                           suppress_errors=True)

# fuse
fuse.MotionCorrection.populate(next_scans, reserve_jobs=True, suppress_errors=True)
fuse.ScanSet.populate(next_scans, reserve_jobs=True, suppress_errors=True)
fuse.Activity.populate(next_scans, reserve_jobs=True, suppress_errors=True)
fuse.ScanDone.populate(next_scans, reserve_jobs=True, suppress_errors=True)


# Temporary disable due to issues with dj stor1
'''
# more stack (needs corrected fields)
stack.PreprocessedStack.populate(stack.RegistrationTask, reserve_jobs=True,
                                 suppress_errors=True)
stack.PreprocessedStack.populate(stack.SegmemtationTask, reserve_jobs=True,
                                 suppress_errors=True)
stack.FieldSegmentation.populate(reserve_jobs=True, suppress_errors=True)
stack.PreprocessedStack.populate(stack.RegistrationTask.proj(session='stack_session',
                                                             channel='stack_channel'),
                                 reserve_jobs=True, suppress_errors=True)
stack.Registration.populate(reserve_jobs=True, suppress_errors=True)

<<<<<<< HEAD
# # tune (these are memory intensive)
# tune.STA.populate(next_scans, reserve_jobs=True, suppress_errors=True)
# tune.STAQual.populate(next_scans, reserve_jobs=True, suppress_errors=True)
# tune.STAExtent.populate(next_scans, reserve_jobs=True, suppress_errors=True)
#
# tune.CaMovie.populate(next_scans, reserve_jobs=True, suppress_errors=True)
# tune.Drift.populate(next_scans, reserve_jobs=True, suppress_errors=True)
# tune.OriDesign.populate(next_scans, reserve_jobs=True, suppress_errors=True)
# tune.OriMap.populate(next_scans, reserve_jobs=True, suppress_errors=True)
# tune.Cos2Map.populate(next_scans, reserve_jobs=True, suppress_errors=True)
# tune.OriMapQuality.populate(next_scans, reserve_jobs=True, suppress_errors=True)
#
# # tune.OracleMap.populate(next_scans, reserve_jobs=True, suppress_errors=True)
# # tune.MovieOracle.populate(next_scans, reserve_jobs=True, suppress_errors=True)
# # tune.MovieOracleTimeCourse.populate(next_scans, reserve_jobs=True, suppress_errors=True)
#
# tune.CaTimes.populate(next_scans, reserve_jobs=True, suppress_errors=True)
# tune.Ori.populate(next_scans, reserve_jobs=True, suppress_errors=True)
=======
tune.CaTimes().populate(next_scans, reserve_jobs=True, suppress_errors=True)
tune.Ori().populate(next_scans, reserve_jobs=True, suppress_errors=True)
'''
>>>>>>> a68dd556
<|MERGE_RESOLUTION|>--- conflicted
+++ resolved
@@ -54,9 +54,6 @@
 fuse.Activity.populate(next_scans, reserve_jobs=True, suppress_errors=True)
 fuse.ScanDone.populate(next_scans, reserve_jobs=True, suppress_errors=True)
 
-
-# Temporary disable due to issues with dj stor1
-'''
 # more stack (needs corrected fields)
 stack.PreprocessedStack.populate(stack.RegistrationTask, reserve_jobs=True,
                                  suppress_errors=True)
@@ -68,7 +65,6 @@
                                  reserve_jobs=True, suppress_errors=True)
 stack.Registration.populate(reserve_jobs=True, suppress_errors=True)
 
-<<<<<<< HEAD
 # # tune (these are memory intensive)
 # tune.STA.populate(next_scans, reserve_jobs=True, suppress_errors=True)
 # tune.STAQual.populate(next_scans, reserve_jobs=True, suppress_errors=True)
@@ -86,9 +82,4 @@
 # # tune.MovieOracleTimeCourse.populate(next_scans, reserve_jobs=True, suppress_errors=True)
 #
 # tune.CaTimes.populate(next_scans, reserve_jobs=True, suppress_errors=True)
-# tune.Ori.populate(next_scans, reserve_jobs=True, suppress_errors=True)
-=======
-tune.CaTimes().populate(next_scans, reserve_jobs=True, suppress_errors=True)
-tune.Ori().populate(next_scans, reserve_jobs=True, suppress_errors=True)
-'''
->>>>>>> a68dd556
+# tune.Ori.populate(next_scans, reserve_jobs=True, suppress_errors=True)